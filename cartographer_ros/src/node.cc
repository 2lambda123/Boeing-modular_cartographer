--- conflicted
+++ resolved
@@ -84,7 +84,6 @@
 
 }  // namespace
 
-<<<<<<< HEAD
 Node::Node(const NodeOptions& node_options,
            const TrajectoryOptions& trajectory_options,
            const std::shared_ptr<tf2_ros::Buffer>& tf_buffer,
@@ -93,20 +92,11 @@
     : node_options_(node_options),
       trajectory_options_(trajectory_options),
       tf_buffer_(tf_buffer),
-=======
-Node::Node(const NodeOptions& node_options, const TrajectoryOptions& trajectory_options,
-           tf2_ros::Buffer* const tf_buffer, const bool collect_metrics)
-    : node_options_(node_options), trajectory_options_(trajectory_options),
-      map_builder_bridge_(node_options_,
-                          absl::make_unique<cartographer::mapping::MapBuilder>(node_options.map_builder_options),
-                          tf_buffer),
->>>>>>> 8a7189aa
       p_nh_("~")
 {
     absl::MutexLock lock(&mutex_);
 
     map_builder_bridge_ = std::make_unique<MapBuilderBridge>(node_options_, tf_buffer_);
-//    Reset();
 
     if (collect_metrics)
     {
@@ -114,7 +104,6 @@
         carto::metrics::RegisterAllMetrics(metrics_registry_.get());
     }
 
-<<<<<<< HEAD
     submap_list_publisher_ = p_nh_.advertise<::cartographer_ros_msgs::SubmapList>(kSubmapListTopic, kLatestOnlyPublisherQueueSize);
     trajectory_node_list_publisher_ = p_nh_.advertise<::visualization_msgs::MarkerArray>(kTrajectoryNodeListTopic, kLatestOnlyPublisherQueueSize);
     landmark_poses_list_publisher_ = p_nh_.advertise<::visualization_msgs::MarkerArray>(kLandmarkPosesListTopic, kLatestOnlyPublisherQueueSize);
@@ -124,31 +113,10 @@
     service_servers_.push_back(p_nh_.advertiseService(kSubmapQueryServiceName, &Node::HandleSubmapQuery, this));
     service_servers_.push_back(p_nh_.advertiseService(kTrajectoryQueryServiceName, &Node::HandleTrajectoryQuery, this));
     service_servers_.push_back(p_nh_.advertiseService(kLoadStateServiceName, &Node::HandleLoadState, this));
-=======
-    submap_list_publisher_ =
-        p_nh_.advertise<::cartographer_ros_msgs::SubmapList>(kSubmapListTopic, kLatestOnlyPublisherQueueSize);
-    trajectory_node_list_publisher_ =
-        p_nh_.advertise<::visualization_msgs::MarkerArray>(kTrajectoryNodeListTopic, kLatestOnlyPublisherQueueSize);
-    landmark_poses_list_publisher_ =
-        p_nh_.advertise<::visualization_msgs::MarkerArray>(kLandmarkPosesListTopic, kLatestOnlyPublisherQueueSize);
-    constraint_list_publisher_ =
-        p_nh_.advertise<::visualization_msgs::MarkerArray>(kConstraintListTopic, kLatestOnlyPublisherQueueSize);
-
-    service_servers_.push_back(p_nh_.advertiseService(kSubmapQueryServiceName, &Node::HandleSubmapQuery, this));
-    service_servers_.push_back(p_nh_.advertiseService(kTrajectoryQueryServiceName, &Node::HandleTrajectoryQuery, this));
-    service_servers_.push_back(
-        p_nh_.advertiseService(kStartLocalisationServiceName, &Node::HandleStartLocalisation, this));
-    service_servers_.push_back(p_nh_.advertiseService(kStartMappingServiceName, &Node::HandleStartMapping, this));
-    service_servers_.push_back(p_nh_.advertiseService(kLoadStateServiceName, &Node::HandleLoadState, this));
-    service_servers_.push_back(
-        p_nh_.advertiseService(kFinishTrajectoryServiceName, &Node::HandleFinishTrajectory, this));
->>>>>>> 8a7189aa
     service_servers_.push_back(p_nh_.advertiseService(kWriteStateServiceName, &Node::HandleWriteState, this));
-    service_servers_.push_back(
-        p_nh_.advertiseService(kGetTrajectoryStatesServiceName, &Node::HandleGetTrajectoryStates, this));
+    service_servers_.push_back(p_nh_.advertiseService(kGetTrajectoryStatesServiceName, &Node::HandleGetTrajectoryStates, this));
     service_servers_.push_back(p_nh_.advertiseService(kReadMetricsServiceName, &Node::HandleReadMetrics, this));
 
-<<<<<<< HEAD
     service_servers_.push_back(p_nh_.advertiseService("start_localisation", &Node::HandleStartLocalisation, this));
     service_servers_.push_back(p_nh_.advertiseService("stop_localisation", &Node::HandleStopLocalisation, this));
 
@@ -158,27 +126,6 @@
     map_data_subscriber_ = p_nh_.subscribe<std_msgs::UInt8MultiArray>(kMapDataTopic, kInfiniteSubscriberQueueSize, &Node::HandleMapData, this);
 
     scan_matched_point_cloud_publisher_ = p_nh_.advertise<sensor_msgs::PointCloud2>(kScanMatchedPointCloudTopic, kLatestOnlyPublisherQueueSize);
-=======
-    map_data_subscriber_ = p_nh_.subscribe<std_msgs::UInt8MultiArray>(kMapDataTopic, kInfiniteSubscriberQueueSize,
-                                                                      &Node::HandleMapData, this);
-
-    scan_matched_point_cloud_publisher_ =
-        p_nh_.advertise<sensor_msgs::PointCloud2>(kScanMatchedPointCloudTopic, kLatestOnlyPublisherQueueSize);
-
-    wall_timers_.push_back(nh_.createWallTimer(::ros::WallDuration(node_options_.submap_publish_period_sec),
-                                               &Node::PublishSubmapList, this));
-    if (node_options_.pose_publish_period_sec > 0)
-    {
-        publish_local_trajectory_data_timer_ = nh_.createTimer(::ros::Duration(node_options_.pose_publish_period_sec),
-                                                               &Node::PublishLocalTrajectoryData, this);
-    }
-    wall_timers_.push_back(nh_.createWallTimer(::ros::WallDuration(node_options_.trajectory_publish_period_sec),
-                                               &Node::PublishTrajectoryNodeList, this));
-    wall_timers_.push_back(nh_.createWallTimer(::ros::WallDuration(node_options_.trajectory_publish_period_sec),
-                                               &Node::PublishLandmarkPosesList, this));
-    wall_timers_.push_back(
-        nh_.createWallTimer(::ros::WallDuration(kConstraintPublishPeriodSec), &Node::PublishConstraintList, this));
->>>>>>> 8a7189aa
 }
 
 Node::~Node()
@@ -211,24 +158,14 @@
     subscribed_topics_.clear();
     trajectories_scheduled_for_finish_.clear();
 
-//    map_builder_bridge_.reset();
-
-//    for (const auto& entry : map_builder_bridge_->GetTrajectoryStates())
-//    {
-//        map_builder_bridge_->FinishTrajectory(entry.first);
-//        map_builder_bridge_->DeleteTrajectory(entry.first);
-//    }
     map_builder_bridge_->RunFinalOptimization();
 
     for (const auto& entry : map_builder_bridge_->GetTrajectoryStates())
     {
         LOG(INFO) << "Trajectory: " << entry.first << " state: " << static_cast<int>(entry.second);
-//        map_builder_bridge_->FinishTrajectory(entry.first);
-//        map_builder_bridge_->DeleteTrajectory(entry.first);
     }
 
     LOG(INFO) << " num_trajectory_builders: " << map_builder_bridge_->map_builder().num_trajectory_builders();
-//    map_builder_bridge_ = std::make_unique<MapBuilderBridge>(node_options_, tf_buffer_);
 
     LOG(INFO) << "Reset complete";
 
@@ -429,12 +366,8 @@
     AddExtrapolator(trajectory_id, options);
     AddSensorSamplers(trajectory_id, options);
     LaunchSubscribers(options, trajectory_id);
-<<<<<<< HEAD
-    wall_timers_.push_back(nh_.createWallTimer(::ros::WallDuration(kTopicMismatchCheckDelaySec), &Node::MaybeWarnAboutTopicMismatch, this, /*oneshot=*/true));
-=======
     wall_timers_.push_back(nh_.createWallTimer(::ros::WallDuration(kTopicMismatchCheckDelaySec),
                                                &Node::MaybeWarnAboutTopicMismatch, this, /*oneshot=*/true));
->>>>>>> 8a7189aa
     for (const auto& sensor_id : expected_sensor_ids)
     {
         subscribed_topics_.insert(sensor_id.id);
@@ -584,92 +517,6 @@
     return status_response;
 }
 
-<<<<<<< HEAD
-=======
-bool Node::HandleStartLocalisation(cartographer_ros_msgs::StartLocalisation::Request& request,
-                                   cartographer_ros_msgs::StartLocalisation::Response& response)
-{
-    TrajectoryOptions trajectory_options = trajectory_options_;
-
-    auto trimmer = trajectory_options.trajectory_builder_options.mutable_pure_localization_trimmer();
-    trimmer->set_max_submaps_to_keep(2);
-
-    if (request.use_initial_pose)
-    {
-        const auto pose = ToRigid3d(request.initial_pose);
-        if (!pose.IsValid())
-        {
-            response.status.message = "Invalid pose argument. Orientation quaternion must be normalized.";
-            LOG(ERROR) << response.status.message;
-            response.status.code = cartographer_ros_msgs::StatusCode::INVALID_ARGUMENT;
-            return true;
-        }
-
-        // Check if the requested trajectory for the relative initial pose exists.
-        response.status = TrajectoryStateToStatus(
-            request.relative_to_trajectory_id,
-            {TrajectoryState::ACTIVE, TrajectoryState::FROZEN, TrajectoryState::FINISHED} /* valid states */);
-        if (response.status.code != cartographer_ros_msgs::StatusCode::OK)
-        {
-            LOG(ERROR) << "Can't start a trajectory with initial pose: " << response.status.message;
-            return true;
-        }
-
-        ::cartographer::mapping::proto::InitialTrajectoryPose initial_trajectory_pose;
-        initial_trajectory_pose.set_to_trajectory_id(request.relative_to_trajectory_id);
-        *initial_trajectory_pose.mutable_relative_pose() = cartographer::transform::ToProto(pose);
-        initial_trajectory_pose.set_timestamp(
-            cartographer::common::ToUniversal(::cartographer_ros::FromRos(ros::Time(0))));
-        *trajectory_options.trajectory_builder_options.mutable_initial_trajectory_pose() = initial_trajectory_pose;
-    }
-
-    if (!ValidateTrajectoryOptions(trajectory_options))
-    {
-        response.status.message = "Invalid trajectory options.";
-        LOG(ERROR) << response.status.message;
-        response.status.code = cartographer_ros_msgs::StatusCode::INVALID_ARGUMENT;
-    }
-    else if (!ValidateTopicNames(trajectory_options))
-    {
-        response.status.message = "Topics are already used by another trajectory.";
-        LOG(ERROR) << response.status.message;
-        response.status.code = cartographer_ros_msgs::StatusCode::INVALID_ARGUMENT;
-    }
-    else
-    {
-        response.status.message = "Success.";
-        response.trajectory_id = AddTrajectory(trajectory_options);
-        response.status.code = cartographer_ros_msgs::StatusCode::OK;
-    }
-    return true;
-}
-
-bool Node::HandleStartMapping(cartographer_ros_msgs::StartMapping::Request&,
-                              cartographer_ros_msgs::StartMapping::Response& response)
-{
-
-    if (!ValidateTrajectoryOptions(trajectory_options_))
-    {
-        response.status.message = "Invalid trajectory options.";
-        LOG(ERROR) << response.status.message;
-        response.status.code = cartographer_ros_msgs::StatusCode::INVALID_ARGUMENT;
-    }
-    else if (!ValidateTopicNames(trajectory_options_))
-    {
-        response.status.message = "Topics are already used by another trajectory.";
-        LOG(ERROR) << response.status.message;
-        response.status.code = cartographer_ros_msgs::StatusCode::INVALID_ARGUMENT;
-    }
-    else
-    {
-        response.status.message = "Success.";
-        response.trajectory_id = AddTrajectory(trajectory_options_);
-        response.status.code = cartographer_ros_msgs::StatusCode::OK;
-    }
-    return true;
-}
-
->>>>>>> 8a7189aa
 bool Node::HandleLoadState(cartographer_ros_msgs::LoadState::Request& request,
                            cartographer_ros_msgs::LoadState::Response& response)
 {
@@ -730,7 +577,6 @@
 
     for (const auto& entry : map_builder_bridge_->GetTrajectoryStates())
     {
-<<<<<<< HEAD
         if (entry.second == TrajectoryState::ACTIVE)
         {
             const int trajectory_id = entry.first;
@@ -739,12 +585,6 @@
     }
 
     map_builder_bridge_->RunFinalOptimization();
-=======
-        ss.seekp(0);
-        ss >> std::noskipws;
-        std::copy(std::istream_iterator<uint8_t>(ss), std::istream_iterator<uint8_t>(),
-                  std::back_inserter(response.pbstream_data));
->>>>>>> 8a7189aa
 
     {
         for (const auto& traj :  map_builder_bridge_->map_builder().pose_graph()->GetTrajectoryStates())
@@ -752,7 +592,6 @@
             LOG(INFO) << "LOADED: trajectory_id: " << traj.first << " state: " << static_cast<int>(traj.second);
         }
 
-<<<<<<< HEAD
         for (const auto& sm : map_builder_bridge_->map_builder().pose_graph()->GetAllSubmapPoses())
         {
             LOG(INFO) << "LOADED: submap: " << sm.id << " pose: " << sm.data.pose;
@@ -761,36 +600,6 @@
         for (const auto& c : map_builder_bridge_->map_builder().pose_graph()->constraints())
         {
             LOG(INFO) << "LOADED: constraint: submap_id: " << c.submap_id << " node_id: " << c.node_id;
-=======
-            {
-                cartographer::mapping::proto::SubmapQuery::Response submap_proto;
-                const std::string error = map_builder_bridge_.map_builder()->SubmapToProto(id, &submap_proto);
-
-                // We use the first texture only
-                // By convention this is the highest resolution texture and that is the one we want to use to construct
-                // the map for ROS
-                const auto& texture_proto = submap_proto.textures()[0];
-
-                submap_slice.version = submap_proto.submap_version();
-
-                submap_slice.width = texture_proto.width();
-                submap_slice.height = texture_proto.height();
-                submap_slice.slice_pose = cartographer::transform::ToRigid3(texture_proto.slice_pose());
-                submap_slice.resolution = texture_proto.resolution();
-                submap_slice.cairo_data.clear();
-
-                const std::string compressed_cells(texture_proto.cells().begin(), texture_proto.cells().end());
-                auto submap_texture = cartographer::io::SubmapTexture{
-                    cartographer::io::UnpackTextureData(compressed_cells, texture_proto.width(),
-                                                        texture_proto.height()),
-                    texture_proto.width(), texture_proto.height(), texture_proto.resolution(),
-                    cartographer::transform::ToRigid3(texture_proto.slice_pose())};
-
-                submap_slice.surface = cartographer::io::DrawTexture(submap_texture.pixels.intensity,
-                                                                     submap_texture.pixels.alpha, submap_texture.width,
-                                                                     submap_texture.height, &submap_slice.cairo_data);
-            }
->>>>>>> 8a7189aa
         }
     }
 
@@ -812,7 +621,8 @@
             if (setjmp(png_jmpbuf(png)))
                 abort();
 
-            auto user_write_fn = [](png_structp png, png_bytep data, png_size_t length) {
+            auto user_write_fn = [](png_structp png, png_bytep data, png_size_t length)
+            {
                 auto v = (sensor_msgs::CompressedImage::_data_type*)png_get_io_ptr(png);
                 for (unsigned int i = 0; i < length; ++i)
                 {
@@ -822,7 +632,6 @@
 
             png_set_write_fn(png, (void*)&response.occupancy_grid.data, user_write_fn, nullptr);
 
-<<<<<<< HEAD
             png_set_IHDR(
                 png,
                 info,
@@ -833,10 +642,6 @@
                 PNG_COMPRESSION_TYPE_DEFAULT,
                 PNG_FILTER_TYPE_DEFAULT
             );
-=======
-            png_set_IHDR(png, info, og_map->info.width, og_map->info.height, 8, PNG_COLOR_TYPE_GRAY, PNG_INTERLACE_NONE,
-                         PNG_COMPRESSION_TYPE_DEFAULT, PNG_FILTER_TYPE_DEFAULT);
->>>>>>> 8a7189aa
 
             png_color_8 sig_bit;
             sig_bit.gray = 8;
@@ -851,20 +656,12 @@
 
             png_bytep row_pointers[og_map.info.height];
 
-<<<<<<< HEAD
-            if (og_map.info.height > PNG_UINT_32_MAX / (sizeof (png_bytep)))
-                png_error(png, "Image is too tall to process in memory");
-
-            for (png_uint_32 k = 0; k < og_map.info.height; k++)
-                row_pointers[k] = reinterpret_cast<unsigned char*>(&og_map.data[0]) + k * og_map.info.width * bytes_per_pixel;
-=======
             if (og_map->info.height > PNG_UINT_32_MAX / (sizeof(png_bytep)))
                 png_error(png, "Image is too tall to process in memory");
 
             for (png_uint_32 k = 0; k < og_map->info.height; k++)
                 row_pointers[k] =
                     reinterpret_cast<unsigned char*>(&og_map->data[0]) + k * og_map->info.width * bytes_per_pixel;
->>>>>>> 8a7189aa
 
             png_write_image(png, row_pointers);
 
